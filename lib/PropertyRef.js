'use strict';

const _ = require('lodash');
const utils = require('./utils');
const filters = require('./filters');

/**
 * Instances of this class represent property references.
 *
 * A property reference refers to a property of the model class we are building a
 * query for. For example property reference `firstName` refers to the model class's
 * `firstName` property and `movies.name` refers to the `name` property of the model
 * class's `movies` relation.
 *
 * @param {string} str
 *    The property reference string.
 *
 * @param {FindQueryBuilder} builder
 *    The builder that will use the reference.
 *
 * @constructor
 */
class PropertyRef {

  constructor(str, builder) {
    /**
     * The original property reference string.
     *
     * @type {string}
     */
    this.str = str;

    /**
     * This property reference refers to a property of this model class.
     *
     * @type {Model}
     */
    this.modelClass = null;

    /**
     * The relation part of the reference.
     *
     * This is null for property references like `firstName`
     * that don't have the relation part.
     *
     * @type {Relation}
     */
    this.relation = null;

    /**
     * The name of the property this reference refers to.
     *
     * @type {string}
     */
    this.propertyName = null;

    /**
     * The name of the column this reference refers to.
     *
     * This may be different from `propertyName` if the model class has
     * implemented some kind of conversions between database and external
     * format. For example propertyName could be 'firstName' and this could
     * be 'first_name'.
     *
     * @type {string}
     */
    this.columnName = null;

    this._parse(str, builder);
  }

  _parse(str, builder) {
    const parts = str.split('.');

    if (parts.length === 1) {
      this.propertyName = parts[0];
      this.modelClass = builder._modelClass;
    } else if (parts.length === 2) {
      const relationName = parts[0];

      try {
        this.relation = builder._modelClass.getRelation(relationName);
      } catch (err) {
        utils.throwError('PropertyRef: unknown relation "' + relationName + '"');
      }

      this.propertyName = parts[1];
      this.modelClass = this.relation.relatedModelClass;
    } else {
      utils.throwError('PropertyRef: only one level of relations is supported');
    }

    this.columnName = this.modelClass.propertyNameToColumnName(this.propertyName);

    if (!this.columnName) {
      utils.throwError('PropertyRef: unknown property ' + str);
    }
  }

/**
 * Returns the full column name to be used in the queries.
 *
 * The returned string contains the appropriate table name or table alias. For
 * example `Person.firstName` or `Animal.name`.
 *
 * @returns {string}
 */
<<<<<<< HEAD
  fullColumnName() {
    if (this.relation && utils.isOneToOneRelation(this.relation)) {
      const builder = this.modelClass.query();
      // one-to-one relations are joined and the joined table is given an alias.
      // We must refer to the column through that alias.
      return this.relation.relatedTableAlias(builder) + '.' + this.columnName;
    } else {
      return this.modelClass.tableName + '.' + this.columnName;
    }
=======
PropertyRef.prototype.fullColumnName = function () {
  if (this.relation && this.relation.isOneToOne()) {
    var builder = this.modelClass.query();
    // one-to-one relations are joined and the joined table is given an alias.
    // We must refer to the column through that alias.
    return this.relation.relatedTableAlias(builder) + '.' + this.columnName;
  } else {
    return this.modelClass.tableName + '.' + this.columnName;
>>>>>>> 35d304d4
  }


  /**
   * Builds a where statement.
   *
   * @param {QueryParameter} param
   * @param {QueryBuilder} builder
   * @param {string=} boolOp
   */
  buildFilter(param, builder, boolOp) {
    var filter = this._getFilter(param);
    var whereMethod = filter.method;

    if (boolOp) {
      whereMethod = boolOp + _.upperFirst(whereMethod);
    }

<<<<<<< HEAD
    if (this.relation && !utils.isOneToOneRelation(this.relation)) {
      var rel = this.relation;
      var subQuery = rel.relatedModelClass.QueryBuilder.forClass(rel.relatedModelClass);
      var ownerRefs = rel.ownerCol.map((ownCol => `${rel.ownerModelClass.tableName}.${ownCol}`));
      rel.findQuery(subQuery, {
        ownerIds: ownerRefs,
        isColumnRef: true
      });
      subQuery[whereMethod].apply(subQuery, filter.args);

      builder.whereExists(subQuery.build().select(1));
    } else {
      builder[whereMethod].apply(builder, filter.args);
    }
=======
  var rel = this.relation;
  if (rel && !rel.isOneToOne()) {
    const subQuery = rel.findQuery(rel.relatedModelClass.query(), {
      ownerIds: rel.ownerProp.refs(builder)
    });
    subQuery[whereMethod].apply(subQuery, filter.args);

    builder.whereExists(subQuery.build().select(1));
  } else {
    builder[whereMethod].apply(builder, filter.args);
>>>>>>> 35d304d4
  }

  _getFilter(param) {
    return param.filter(this, param.value, this.modelClass);
  };

}

module.exports = PropertyRef;<|MERGE_RESOLUTION|>--- conflicted
+++ resolved
@@ -22,159 +22,131 @@
  */
 class PropertyRef {
 
-  constructor(str, builder) {
-    /**
-     * The original property reference string.
-     *
-     * @type {string}
-     */
-    this.str = str;
+	constructor(str, builder) {
+		/**
+		 * The original property reference string.
+		 *
+		 * @type {string}
+		 */
+		this.str = str;
 
-    /**
-     * This property reference refers to a property of this model class.
-     *
-     * @type {Model}
-     */
-    this.modelClass = null;
+		/**
+		 * This property reference refers to a property of this model class.
+		 *
+		 * @type {Model}
+		 */
+		this.modelClass = null;
 
-    /**
-     * The relation part of the reference.
-     *
-     * This is null for property references like `firstName`
-     * that don't have the relation part.
-     *
-     * @type {Relation}
-     */
-    this.relation = null;
+		/**
+		 * The relation part of the reference.
+		 *
+		 * This is null for property references like `firstName`
+		 * that don't have the relation part.
+		 *
+		 * @type {Relation}
+		 */
+		this.relation = null;
 
-    /**
-     * The name of the property this reference refers to.
-     *
-     * @type {string}
-     */
-    this.propertyName = null;
+		/**
+		 * The name of the property this reference refers to.
+		 *
+		 * @type {string}
+		 */
+		this.propertyName = null;
 
-    /**
-     * The name of the column this reference refers to.
-     *
-     * This may be different from `propertyName` if the model class has
-     * implemented some kind of conversions between database and external
-     * format. For example propertyName could be 'firstName' and this could
-     * be 'first_name'.
-     *
-     * @type {string}
-     */
-    this.columnName = null;
+		/**
+		 * The name of the column this reference refers to.
+		 *
+		 * This may be different from `propertyName` if the model class has
+		 * implemented some kind of conversions between database and external
+		 * format. For example propertyName could be 'firstName' and this could
+		 * be 'first_name'.
+		 *
+		 * @type {string}
+		 */
+		this.columnName = null;
 
-    this._parse(str, builder);
-  }
+		this._parse(str, builder);
+	}
 
-  _parse(str, builder) {
-    const parts = str.split('.');
+	_parse(str, builder) {
+		const parts = str.split('.');
 
-    if (parts.length === 1) {
-      this.propertyName = parts[0];
-      this.modelClass = builder._modelClass;
-    } else if (parts.length === 2) {
-      const relationName = parts[0];
+		if (parts.length === 1) {
+			this.propertyName = parts[0];
+			this.modelClass = builder._modelClass;
+		} else if (parts.length === 2) {
+			const relationName = parts[0];
 
-      try {
-        this.relation = builder._modelClass.getRelation(relationName);
-      } catch (err) {
-        utils.throwError('PropertyRef: unknown relation "' + relationName + '"');
-      }
+			try {
+				this.relation = builder._modelClass.getRelation(relationName);
+			} catch (err) {
+				utils.throwError('PropertyRef: unknown relation "' + relationName + '"');
+			}
 
-      this.propertyName = parts[1];
-      this.modelClass = this.relation.relatedModelClass;
-    } else {
-      utils.throwError('PropertyRef: only one level of relations is supported');
-    }
+			this.propertyName = parts[1];
+			this.modelClass = this.relation.relatedModelClass;
+		} else {
+			utils.throwError('PropertyRef: only one level of relations is supported');
+		}
 
-    this.columnName = this.modelClass.propertyNameToColumnName(this.propertyName);
+		this.columnName = this.modelClass.propertyNameToColumnName(this.propertyName);
 
-    if (!this.columnName) {
-      utils.throwError('PropertyRef: unknown property ' + str);
-    }
-  }
+		if (!this.columnName) {
+			utils.throwError('PropertyRef: unknown property ' + str);
+		}
+	}
 
-/**
- * Returns the full column name to be used in the queries.
- *
- * The returned string contains the appropriate table name or table alias. For
- * example `Person.firstName` or `Animal.name`.
- *
- * @returns {string}
- */
-<<<<<<< HEAD
-  fullColumnName() {
-    if (this.relation && utils.isOneToOneRelation(this.relation)) {
-      const builder = this.modelClass.query();
-      // one-to-one relations are joined and the joined table is given an alias.
-      // We must refer to the column through that alias.
-      return this.relation.relatedTableAlias(builder) + '.' + this.columnName;
-    } else {
-      return this.modelClass.tableName + '.' + this.columnName;
-    }
-=======
-PropertyRef.prototype.fullColumnName = function () {
-  if (this.relation && this.relation.isOneToOne()) {
-    var builder = this.modelClass.query();
-    // one-to-one relations are joined and the joined table is given an alias.
-    // We must refer to the column through that alias.
-    return this.relation.relatedTableAlias(builder) + '.' + this.columnName;
-  } else {
-    return this.modelClass.tableName + '.' + this.columnName;
->>>>>>> 35d304d4
-  }
+	/**
+	 * Returns the full column name to be used in the queries.
+	 *
+	 * The returned string contains the appropriate table name or table alias. For
+	 * example `Person.firstName` or `Animal.name`.
+	 *
+	 * @returns {string}
+	 */
+	fullColumnName() {
+		if (this.relation && this.relation.isOneToOne()) {
+			const builder = this.modelClass.query();
+			// one-to-one relations are joined and the joined table is given an alias.
+			// We must refer to the column through that alias.
+			return this.relation.relatedTableAlias(builder) + '.' + this.columnName;
+		} else {
+			return this.modelClass.tableName + '.' + this.columnName;
+		}
+	}
 
+	/**
+	 * Builds a where statement.
+	 *
+	 * @param {QueryParameter} param
+	 * @param {QueryBuilder} builder
+	 * @param {string=} boolOp
+	 */
+	buildFilter(param, builder, boolOp) {
+		const filter = this._getFilter(param);
+		let whereMethod = filter.method;
 
-  /**
-   * Builds a where statement.
-   *
-   * @param {QueryParameter} param
-   * @param {QueryBuilder} builder
-   * @param {string=} boolOp
-   */
-  buildFilter(param, builder, boolOp) {
-    var filter = this._getFilter(param);
-    var whereMethod = filter.method;
+		if (boolOp) {
+			whereMethod = boolOp + _.upperFirst(whereMethod);
+		}
 
-    if (boolOp) {
-      whereMethod = boolOp + _.upperFirst(whereMethod);
-    }
+		const rel = this.relation;
+		if (rel && !rel.isOneToOne()) {
+			const subQuery = rel.findQuery(rel.relatedModelClass.query(), {
+				ownerIds: rel.ownerProp.refs(builder)
+			});
+			subQuery[whereMethod].apply(subQuery, filter.args);
 
-<<<<<<< HEAD
-    if (this.relation && !utils.isOneToOneRelation(this.relation)) {
-      var rel = this.relation;
-      var subQuery = rel.relatedModelClass.QueryBuilder.forClass(rel.relatedModelClass);
-      var ownerRefs = rel.ownerCol.map((ownCol => `${rel.ownerModelClass.tableName}.${ownCol}`));
-      rel.findQuery(subQuery, {
-        ownerIds: ownerRefs,
-        isColumnRef: true
-      });
-      subQuery[whereMethod].apply(subQuery, filter.args);
+			builder.whereExists(subQuery.build().select(1));
+		} else {
+			builder[whereMethod].apply(builder, filter.args);
+		}
+	}
 
-      builder.whereExists(subQuery.build().select(1));
-    } else {
-      builder[whereMethod].apply(builder, filter.args);
-    }
-=======
-  var rel = this.relation;
-  if (rel && !rel.isOneToOne()) {
-    const subQuery = rel.findQuery(rel.relatedModelClass.query(), {
-      ownerIds: rel.ownerProp.refs(builder)
-    });
-    subQuery[whereMethod].apply(subQuery, filter.args);
-
-    builder.whereExists(subQuery.build().select(1));
-  } else {
-    builder[whereMethod].apply(builder, filter.args);
->>>>>>> 35d304d4
-  }
-
-  _getFilter(param) {
-    return param.filter(this, param.value, this.modelClass);
-  };
+	_getFilter(param) {
+		return param.filter(this, param.value, this.modelClass);
+	};
 
 }
 
