'use strict';

const _ = require('lodash');
const nodeUtils = require('util');
const utils = require('./utils');
const filters = require('./filters');
const PropertyRef = require('./PropertyRef');
const QueryParameter = require('./QueryParameter');

/**
 * A class for building HTTP query parameter controlled find queries for objection.js models.
 *
 * Usage example:
 *
 * ```js
 * var findQuery = require('objection-find');
 * var Person = require('../models/Person');
 *
 * expressApp.get('/api/persons', function (req, res, next) {
 *   findQuery(Person).build(req.query).then(function (persons) {
 *     res.send(persons);
 *   }).catch(next);
 * });
 * ```
 *
 * This class understands two kinds of query parameters: filters and special parameters.
 *
 *
 * ## Filters
 *
 * A filter parameter has the following format:
 *
 * ```
 * <propertyReference>|<propertyReference>|...:<filterName>=<value>
 * ```
 *
 * A <propertyReference> is either simply a property name like `firstName` or a reference to a
 * relation's property like `pets.name` (`pets` is the name of the relation).
 *
 * <filterName> is one of the built-in filters `eq`, `lt`, `lte`, `gt`, `gte`, `like`, `likeLower`
 * `in`, `notNull` or `isNull`. Filter can also be a custom filter registered using the
 * `registerFilter` method.
 *
 * The following examples explain how filter parameters work:
 *
 * | Filter query parameter             | Explanation                                                                                             |
 * |------------------------------------|---------------------------------------------------------------------------------------------------------|
 * | `firstName=Jennifer`               | Returns all Persons whose firstName is 'Jennifer'.                                                      |
 * | `firstName:eq=Jennifer`            | Returns all Persons whose firstName is 'Jennifer'.                                                      |
 * | `pets.name:like=Fluf%`             | Returns all Persons that have at least one pet whose name starts with 'Fluf'.                           |
 * | `lastName|movies.name:like=%Gump%` | Returns all Persons whose last name contains 'Gump' or who acted in a movie whose name contains 'Gump'. |
 * | `parent.age:lt=60`                 | Returns all persons whose parent's age is less than 60.                                                 |
 * | `parent.age:in=20,22,24`           | Returns all persons whose parent's age is 20, 22 or 24.                                                 |
 *
 * Filter query parameters are joined with `AND` operator so for example the query string:
 *
 * ```
 * firstName:eq=Jennifer&parent.age:lt=60&pets.name:like=Fluf%
 * ```
 *
 * would return the Persons whose firstName is 'Jennifer' and whose parent's age is less than 60 and who have
 * at least one pet whose name starts with 'Fluf'.
 *
 *
 * ## Special parameters
 *
 * In addition to the filter parameters, there is a set of query parameters that have a special meaning:
 *
 * | Special parameter             | Explanation                                                                                  |
 * |-------------------------------|----------------------------------------------------------------------------------------------|
 * | `eager=[pets, parent.movies]` | Which relations to fetch eagerly for the result models. An objection.js relation expression. |
 * | `orderBy=firstName`           | Sort the result by certain property.                                                         |
 * | `orderByDesc=firstName`       | Sort the result by certain property in descending order.                                     |
 * | `rangeStart=10`               | The start of the result range. The result will be `{total: 12343, results: [ ... ]}`.        |
 * | `rangeEnd=50`                 | The end of the result range. The result will be `{total: 12343, results: [ ... ]}`.          |
 *
 * @param {Model} modelClass
 * @constructor
 */

class FindQueryBuilder {
  constructor(modelClass) {
    /**
     * An objection.js `Model` subclass constructor.
     *
     * The model for which the find query is created.
     *
     * @type {Model}
     * @private
     */
    this._modelClass = modelClass;

    /**
     * Knex.js formatter.
     *
     * Used for example to escape column references in raw queries.
     *
     * @type {Formatter}
     * @private
     */
    this._formatter = modelClass.formatter();

    /**
     * If this is true (default) all property references are allowed.
     *
     * @type {boolean}
     * @private
     */
    this._allowAll = true;

    /**
     * Hash of allowed property references.
     *
     * @type {Object.<string, PropertyRef>}
     * @private
     */
    this._allow = Object.create(null);

    /**
     * Which relations of the result models can be fetched eagerly.
     *
     * See objection.js for information about relation expressions.
     *
     * @type {string|RelationExpression}
     * @private
     */
    this._allowEager = null;

    /**
     * Registered filter functions.
     *
     * @type {Object.<string, function>}
     * @private
     */ 
    this._filters = Object.create(null);

    /**
     * Query parameter names for `special` parameters.
     *
     * @type {Object.<string, string>}
     * @private
     */
    this._specialParameterMap = Object.create(null);

    /**
     * The inverse of `_specialParameterMap`.
     *
     * @type {Object.<string, string>}
     * @private
     */
    this._inverseSpecialParameterMap = Object.create(null);


    /**
     * Cache for `PropertyRef` objects.
     *
     * @type {Object.<string, PropertyRef>}
     * @private
     */
    this._propertyRefCache = Object.create(null);

    // Register default filters.
    _.each(filters, (filter, name) => {
      this.registerFilter(name, filter);
    });

    // Give default names for the special parameters.
    _.each({
      eager: 'eager',
      rangeEnd: 'rangeEnd',
      rangeStart: 'rangeStart',
      orderBy: 'orderBy',
      orderByAsc: 'orderByAsc',
      orderByDesc: 'orderByDesc'
    }, (parameterName, name) => {
      this.specialParameter(name, parameterName);
    });
  }

  /**
   * Allow all property references.
   *
   * This is true by default.
   *
   * @returns {FindQueryBuilder}
   */ 
  allowAll() {
    this._allowAll = true;
    this._allow = [];
    return this;
  }

  /**
   * Sets/gets the allowed eager expression.
   *
   * Calls the `allowEager` method of a objection.js `QueryBuilder`. See the objection.js
   * documentation for more information.
   *
   * @param {String|RelationExpression=} exp
   * @returns {String|RelationExpression|FindQueryBuilder}
   */
  allowEager(exp) {
    if (arguments.length === 0) {
      return this._allowEager;
    } else {
      this._allowEager = exp;
      return this;
    }
  }

  /**
   * Use this method to whitelist property references.
   *
   * By default all properties and relations' properties can be used in the filters
   * and in orderBy. This method can be used to whitelist only a subset of them.
   *
   * ```js
   * findQuery(Person).allow('firstName', 'parent.firstName', 'pets.name');
   * ```
   *
   * @returns {FindQueryBuilder}
   */
  allow() {
    this._allowAll = false;
    _.merge(this._allow, this._parsePropertyRefs(toArray(arguments)));
    return this;
  }

  /**
   * Registers a filter function.
   *
   * Given a query parameter `someProp:eq=10` the `eq` part is the filter. The filter name
   * (in this case 'eq') is mapped to a function that performs the filtering.
   *
   * Filter functions take in a `PropertyRef` instance of the property to be filtered,
   * the filter value and the objection.js model class constructor. The filter functions
   * must return an object `{method: string, args: *}`. For example:
   *
   * ```js
   * function lowercaseEq(propertyRef, value, modelClass) {
   *   return {
   *     method: 'where',
   *     // You can access the name of the column we are filtering through
   *     // `propertyRef.fullColumnName()`.
   *     args: [propertyRef.fullColumnName(), '=', value.toLowerCase()]
   *   };
   * }
   * ```
   *
   * A better `lowercaseEq` would also lowercase the column value:
   *
   * ```js
   * function lowercaseEq(propertyRef, value, modelClass) {
   *   var formatter = modelClass.formatter();
   *   // Always use `formatter.wrap` for column references when building raw queries.
   *   var columnName = formatter.wrap(propertyRef.fullColumnName());
   *
   *   return {
   *     method: 'whereRaw',
   *     // Always escape the user input when building raw queries.
   *     args: ['lower(' + columnName + ') = ?', value.toLowerCase()];
   *   };
   * }
   * ```
   *
   * The `method` must be the name of one of the knex.js where methods. `args` is the array
   * of arguments for the method. The filter is invoked somewhat like this:
   *
   * ```js
   * const filter = lowercaseEq(propertyRef, value, modelClass);
   * queryBuilder[filter.method].apply(queryBuilder, filter.args);
   * ```
   *
   * The args array can be anything the given where method accepts as an argument. Check
   * out the knex.js documentation.
   *
   * To register `lowercaseEq`:
   *
   * ```js
   * builder.registerFilter('leq', lowercaseEq);
   * ```
   *
   * Now you could use your filter in the query parameters like this `someProperty:leq=Hello`.
   *
   * @param {string} filterName
   * @param {function} filter
   * @returns {FindQueryBuilder}
   */
  registerFilter(filterName, filter) {
    this._filters[filterName] = filter;
    return this;
  }

  /**
   * Give names for the special parameters.
   *
   * This can be used to rename a special parameter for example if it collides with a property name.
   * The following example you can fetch relations eagerly by giving a `withRelated=[pets, movies]`
   * query parameter instead of `eager=[pets, movies]`.
   *
   * ```js
   * builder.specialParameter('eager', 'withRelated');
   * ```
   *
   * @param name
   * @param parameterName
   * @returns {FindQueryBuilder}
   */
  specialParameter(name, parameterName) {
    this._specialParameterMap[name] = parameterName;
    this._inverseSpecialParameterMap = _.invert(this._specialParameterMap);
    return this;
  }

  /**
   * Builds the find query for the given query parameters.
   *
   * ```js
   * var findQuery = require('objection-find');
   * var Person = require('../models/Person');
   *
   * expressApp.get('/api/persons', function (req, res, next) {
   *   findQuery(Person).build(req.query).then(function (persons) {
   *     res.send(persons);
   *   }).catch(next);
   * });
   * ```
   *
   * @param {Object<string, string|Array.<string>>} params
   *    Query parameter hash. For example express's `req.query`.
   *
   * @param {QueryBuilder=} builder
   *    Optional objection.js QueryBuilder instance. If not given,
   *    modelClass.query() is used.
   *
   * @returns {QueryBuilder}
   */
  build(params, builder) {
    builder = builder || this._modelClass.query();
    params = this._parseQueryParameters(params);

    this._buildJoins(params, builder);
    this._buildFilters(params, builder);
    this._buildOrderBy(params, builder);
    this._buildRange(params, builder);
    this._buildEager(params, builder);

    return builder;
  }

  _parseQueryParameters (params) {
    const parsed = [];

    _.each(params, (value, key) => {
      if (_.isArray(value)) {
        return _.each(value, function (value) {
          parsed.push(new QueryParameter(value, key, this));
        });
      } else {
        parsed.push(new QueryParameter(value, key, this));
      }
    });

    // Check that we only have allowed property references in the query parameters.
    if (!this._allowAll) {
      _.each(parsed, (param) => {
        _.each(param.propertyRefs, (ref) => {
          if (!this._allow[ref.str]) {
            utils.throwError('Property reference "' + ref.str + '" not allowed');
          }
        });
      });
    }

    return parsed;
  }

  _buildJoins(params, builder) {
    // Array of Objection `Relation` subclass instances.
    var relationsToJoin = [];

    _.each(params, function (param) {
      _.each(param.propertyRefs, function (ref) {
        if (ref.relation && utils.isOneToOneRelation(ref.relation)) {
          relationsToJoin.push(ref.relation);
        }
      });
    });

<<<<<<< HEAD
    _.each(_.uniq(relationsToJoin, 'name'), function (relation) {
      relation.join(builder, {joinOperation: 'leftJoin'});
=======
/**
 * @private
 */
FindQueryBuilder.prototype._buildJoins = function (params, builder) {
  // Array of Objection `Relation` subclass instances.
  var relationsToJoin = [];

  _.each(params, function (param) {
    _.each(param.propertyRefs, function (ref) {
	  var rel = ref.relation;
	  if (rel && rel.isOneToOne()) {
	    relationsToJoin.push(rel);
      }
>>>>>>> 35d304d4
    });

    if (!_.isEmpty(relationsToJoin)) {
      builder.select(this._modelClass.tableName + '.*');
    }
  }

  _buildFilters(params, builder) {
    const filterParams = _.filter(params, 'filter');

    _.each(filterParams, (param) => {
      this._buildFilter(param, builder);
    });
  }

  /**
   * @private
   */
  _buildFilter (param, builder) {
    const refNames = _.keys(param.propertyRefs);

    if (refNames.length === 1) {
      const ref = param.propertyRefs[refNames[0]];
      ref.buildFilter(param, builder);
    } else {
      // If there are multiple property refs, they are combined with an `OR` operator.
      builder.where(function () {
        var builder = this;

        _.each(param.propertyRefs, function (ref) {
          ref.buildFilter(param, builder, 'or');
        });
      });
    }
  }

  /**
   * @private
   */
  _buildOrderBy (params, builder) {

    _.each(params, function (param) {
      const orderType = param.specialParameter;
      let dir = 'asc';

      if (orderType && orderType.indexOf('orderBy') !== -1) {
        const propertyRef = param.propertyRefs[0];

        if (orderType === 'orderByDesc') {
          dir = 'desc';
        }

<<<<<<< HEAD
        if (propertyRef.relation) {
          if (!utils.isOneToOneRelation(propertyRef.relation)) {
            utils.throwError("Can only order by model's own properties and by BelongsToOneRelation relations' properties");
          }
          const columnNameAlias = propertyRef.relation.name + _.capitalize(propertyRef.propertyName);
          builder.select(propertyRef.fullColumnName() + ' as ' + columnNameAlias);
          builder.orderBy(columnNameAlias, dir);
        } else {
          builder.orderBy(propertyRef.fullColumnName(), dir);
        }
=======
	  var rel = propertyRef.relation;
	  if (rel) {
        if (!rel.isOneToOne()) {
          utils.throwError("Can only order by model's own properties and by BelongsToOneRelation relations' properties");
        }
        var columnNameAlias = rel.name + _.capitalize(propertyRef.propertyName);
        builder.select(propertyRef.fullColumnName() + ' as ' + columnNameAlias);
        builder.orderBy(columnNameAlias, dir);
      } else {
        builder.orderBy(propertyRef.fullColumnName(), dir);
>>>>>>> 35d304d4
      }
    });
  };

  _buildRange (params, builder) {
    var rangeStart = _.find(params, {specialParameter: 'rangeStart'});
    var rangeEnd = _.find(params, {specialParameter: 'rangeEnd'});

    if (rangeStart && rangeEnd) {
      rangeStart = _.parseInt(rangeStart.value);
      rangeEnd = _.parseInt(rangeEnd.value);

      if (_.isNaN(rangeStart) || _.isNaN(rangeEnd)) {
        utils.throwError('Invalid range start or end "' + rangeStart + ' - ' + rangeEnd + '"');
      }

      builder.range(rangeStart, rangeEnd);
    }
  };

  _buildEager(params, builder) {
    var eager = _.find(params, {specialParameter: 'eager'});

    if (!eager) {
      return;
    }

    if (this._allowEager) {
      builder.allowEager(this._allowEager);
    }

    builder.eager(eager.value);
  };

  _parsePropertyRefs (refs) {
    return _.reduce(refs, (output, ref) => {
      output[ref] = this._parsePropertyRef(ref);
      return output;
    }, {});
  };

  _parsePropertyRef (ref) {
    if (!this._propertyRefCache[ref]) {
      this._propertyRefCache[ref] = new PropertyRef(ref, this);
    }

    return this._propertyRefCache[ref];
  };
}

function toArray() {
  return _(arguments).flattenDeep().compact().value();
}

module.exports = FindQueryBuilder;<|MERGE_RESOLUTION|>--- conflicted
+++ resolved
@@ -377,34 +377,19 @@
 
   _buildJoins(params, builder) {
     // Array of Objection `Relation` subclass instances.
-    var relationsToJoin = [];
+    const relationsToJoin = [];
 
     _.each(params, function (param) {
-      _.each(param.propertyRefs, function (ref) {
-        if (ref.relation && utils.isOneToOneRelation(ref.relation)) {
-          relationsToJoin.push(ref.relation);
+      _.each(param.propertyRefs, (ref) => {
+        const rel = ref.relation;
+        if (rel && rel.isOneToOne()) {
+          relationsToJoin.push(rel);
         }
       });
     });
 
-<<<<<<< HEAD
     _.each(_.uniq(relationsToJoin, 'name'), function (relation) {
       relation.join(builder, {joinOperation: 'leftJoin'});
-=======
-/**
- * @private
- */
-FindQueryBuilder.prototype._buildJoins = function (params, builder) {
-  // Array of Objection `Relation` subclass instances.
-  var relationsToJoin = [];
-
-  _.each(params, function (param) {
-    _.each(param.propertyRefs, function (ref) {
-	  var rel = ref.relation;
-	  if (rel && rel.isOneToOne()) {
-	    relationsToJoin.push(rel);
-      }
->>>>>>> 35d304d4
     });
 
     if (!_.isEmpty(relationsToJoin)) {
@@ -446,7 +431,9 @@
    */
   _buildOrderBy (params, builder) {
 
-    _.each(params, function (param) {
+    const self = this;
+
+    _.each(params, (param) => {
       const orderType = param.specialParameter;
       let dir = 'asc';
 
@@ -457,32 +444,20 @@
           dir = 'desc';
         }
 
-<<<<<<< HEAD
-        if (propertyRef.relation) {
-          if (!utils.isOneToOneRelation(propertyRef.relation)) {
+        const rel = propertyRef.relation;
+        if (rel) {
+          if (!rel.isOneToOne()) {
             utils.throwError("Can only order by model's own properties and by BelongsToOneRelation relations' properties");
           }
-          const columnNameAlias = propertyRef.relation.name + _.capitalize(propertyRef.propertyName);
+          const columnNameAlias = rel.name + _.capitalize(propertyRef.propertyName);
           builder.select(propertyRef.fullColumnName() + ' as ' + columnNameAlias);
           builder.orderBy(columnNameAlias, dir);
         } else {
           builder.orderBy(propertyRef.fullColumnName(), dir);
         }
-=======
-	  var rel = propertyRef.relation;
-	  if (rel) {
-        if (!rel.isOneToOne()) {
-          utils.throwError("Can only order by model's own properties and by BelongsToOneRelation relations' properties");
-        }
-        var columnNameAlias = rel.name + _.capitalize(propertyRef.propertyName);
-        builder.select(propertyRef.fullColumnName() + ' as ' + columnNameAlias);
-        builder.orderBy(columnNameAlias, dir);
-      } else {
-        builder.orderBy(propertyRef.fullColumnName(), dir);
->>>>>>> 35d304d4
       }
     });
-  };
+  }
 
   _buildRange (params, builder) {
     var rangeStart = _.find(params, {specialParameter: 'rangeStart'});
