--- conflicted
+++ resolved
@@ -1,9 +1,5 @@
 module.exports = {
-<<<<<<< HEAD
-  isOneToOneRelation: (relation) => relation instanceof relation.ownerModelClass.BelongsToOneRelation, 
-=======
->>>>>>> 35d304d4
-  throwError: function (message) {
+  throwError: (message) => {
     const error = new Error(message);
     error.statusCode = 400;
     throw error;
